"""
Copyright (c) 2015 Red Hat, Inc
All rights reserved.

This software may be modified and distributed under the terms
of the BSD license. See the LICENSE file for details.
"""
import copy
import json
import os
from pkg_resources import parse_version
import shutil

from osbs.build.build_request import BuildManager, BuildRequest, ProductionBuild
from osbs.constants import (PROD_BUILD_TYPE, PROD_WITHOUT_KOJI_BUILD_TYPE,
                            PROD_WITH_SECRET_BUILD_TYPE, DEFAULT_BUILD_IMAGE)
from osbs.exceptions import OsbsValidationException

from flexmock import flexmock
import pytest

from tests.constants import (INPUTS_PATH, TEST_BUILD_CONFIG, TEST_BUILD_JSON,
                             TEST_COMPONENT, TEST_GIT_BRANCH, TEST_GIT_REF,
                             TEST_GIT_URI, TEST_GIT_URI_HUMAN_NAME)


class NoSuchPluginException(Exception):
    pass


def get_sample_prod_params():
    return {
        'git_uri': TEST_GIT_URI,
        'git_ref': TEST_GIT_REF,
        'git_branch': TEST_GIT_BRANCH,
        'user': 'john-foo',
        'component': TEST_COMPONENT,
        'base_image': 'fedora:latest',
        'name_label': 'fedora/resultingimage',
        'registry_uri': 'registry.example.com',
        'source_registry_uri': 'registry.example.com',
        'openshift_uri': 'http://openshift/',
        'builder_openshift_url': 'http://openshift/',
        'koji_target': 'koji-target',
        'kojiroot': 'http://root/',
        'kojihub': 'http://hub/',
        'sources_command': 'make',
        'architecture': 'x86_64',
        'vendor': 'Foo Vendor',
        'build_host': 'our.build.host.example.com',
        'authoritative_registry': 'registry.example.com',
        'distribution_scope': 'authoritative-source-only',
        'registry_api_versions': ['v1'],
        'pdc_url': 'https://pdc.example.com',
        'smtp_uri': 'smtp.example.com',
        'proxy': 'http://proxy.example.com'
    }


def get_plugins_from_build_json(build_json):
    env_vars = build_json['spec']['strategy']['customStrategy']['env']
    plugins = None

    for d in env_vars:
        if d['name'] == 'ATOMIC_REACTOR_PLUGINS':
            plugins = json.loads(d['value'])
            break

    assert plugins is not None
    return plugins


def get_plugin(plugins, plugin_type, plugin_name):
    plugins = plugins[plugin_type]
    for plugin in plugins:
        if plugin["name"] == plugin_name:
            return plugin
    else:
        raise NoSuchPluginException()


def plugin_value_get(plugins, plugin_type, plugin_name, *args):
    result = get_plugin(plugins, plugin_type, plugin_name)
    for arg in args:
        result = result[arg]
    return result


class TestBuildRequest(object):
    def test_build_request_is_auto_instantiated(self):
        build_json = copy.deepcopy(TEST_BUILD_JSON)
        br = BuildRequest('something')
        flexmock(br).should_receive('template').and_return(build_json)
        assert br.is_auto_instantiated() is True

    def test_build_request_isnt_auto_instantiated(self):
        build_json = copy.deepcopy(TEST_BUILD_JSON)
        build_json['spec']['triggers'] = []
        br = BuildRequest('something')
        flexmock(br).should_receive('template').and_return(build_json)
        assert br.is_auto_instantiated() is False

    def test_set_label(self):
        build_json = copy.deepcopy(TEST_BUILD_JSON)
        br = BuildRequest('something')
        flexmock(br).should_receive('template').and_return(build_json)
        assert br.template['metadata'].get('labels') is None

        br.set_label('label-1', 'value-1')
        br.set_label('label-2', 'value-2')
        br.set_label('label-3', 'value-3')
        assert br.template['metadata']['labels'] == {
            'label-1': 'value-1',
            'label-2': 'value-2',
            'label-3': 'value-3',
        }

    def test_render_simple_request_incorrect_postbuild(self, tmpdir):
        # Make temporary copies of the JSON files
        for basename in ['simple.json', 'simple_inner.json']:
            shutil.copy(os.path.join(INPUTS_PATH, basename),
                        os.path.join(str(tmpdir), basename))

        # Create an inner JSON description which incorrectly runs the exit
        # plugins as postbuild plugins.
        with open(os.path.join(str(tmpdir), 'simple_inner.json'), 'r+') as inner:
            inner_json = json.load(inner)

            # Re-write all the exit plugins as postbuild plugins
            exit_plugins = inner_json['exit_plugins']
            inner_json['postbuild_plugins'].extend(exit_plugins)
            del inner_json['exit_plugins']

            inner.seek(0)
            json.dump(inner_json, inner)
            inner.truncate()

        bm = BuildManager(str(tmpdir))
        build_request = bm.get_build_request_by_type("simple")
        kwargs = {
            'git_uri': TEST_GIT_URI,
            'git_ref': TEST_GIT_REF,
            'user': "john-foo",
            'component': "component",
            'registry_uri': "registry.example.com",
            'openshift_uri': "http://openshift/",
            'builder_openshift_url': "http://openshift/",
        }
        build_request.set_params(**kwargs)
        build_json = build_request.render()

        plugins = get_plugins_from_build_json(build_json)

        # Check the store_metadata_in_osv3's uri parameter was set
        # correctly, even though it was listed as a postbuild plugin.
        assert plugin_value_get(plugins, "postbuild_plugins", "store_metadata_in_osv3", "args", "url") == \
            "http://openshift/"

    @pytest.mark.parametrize('tag', [
        None,
        "some_tag",
    ])
    @pytest.mark.parametrize('registry_uris', [
        [],
        ["registry.example.com:5000"],
        ["registry.example.com:5000", "localhost:6000"],
    ])
    @pytest.mark.parametrize('build_image', [
        None,
        'fancy_buildroot:latestest'
    ])
    def test_render_simple_request(self, tag, registry_uris, build_image):
        bm = BuildManager(INPUTS_PATH)
        build_request = bm.get_build_request_by_type("simple")
        name_label = "fedora/resultingimage"
        kwargs = {
            'git_uri': TEST_GIT_URI,
            'git_ref': TEST_GIT_REF,
            'user': "john-foo",
            'component': TEST_COMPONENT,
            'registry_uris': registry_uris,
            'openshift_uri': "http://openshift/",
            'builder_openshift_url': "http://openshift/",
            'tag': tag,
            'build_image': build_image,
        }
        build_request.set_params(**kwargs)
        build_json = build_request.render()

        assert build_json["metadata"]["name"] is not None
        assert "triggers" not in build_json["spec"]
        assert build_json["spec"]["source"]["git"]["uri"] == TEST_GIT_URI
        assert build_json["spec"]["source"]["git"]["ref"] == TEST_GIT_REF

        expected_output = "john-foo/component:%s" % (tag if tag else "20")
        if registry_uris:
            expected_output = registry_uris[0] + "/" + expected_output
        assert build_json["spec"]["output"]["to"]["name"].startswith(expected_output)

        plugins = get_plugins_from_build_json(build_json)
        pull_base_image = get_plugin(plugins, "prebuild_plugins",
                                     "pull_base_image")
        assert pull_base_image is not None
        assert ('args' not in pull_base_image or
                'parent_registry' not in pull_base_image['args'])

        assert plugin_value_get(plugins, "exit_plugins", "store_metadata_in_osv3", "args", "url") == \
            "http://openshift/"

        for r in registry_uris:
            assert plugin_value_get(plugins, "postbuild_plugins", "tag_and_push", "args",
                                    "registries", r) == {"insecure": True}

        rendered_build_image = build_json["spec"]["strategy"]["customStrategy"]["from"]["name"]
        assert rendered_build_image == (build_image if build_image else DEFAULT_BUILD_IMAGE)

    @pytest.mark.parametrize('proxy', [
        None,
        'http://proxy.example.com',
    ])
    @pytest.mark.parametrize('architecture', [
        None,
        'x86_64',
    ])
    @pytest.mark.parametrize('build_image', [
        None,
        'ultimate-buildroot:v1.0'
    ])
    @pytest.mark.parametrize('build_imagestream', [
        None,
        'buildroot-stream:v1.0'
    ])
    def test_render_prod_request_with_repo(self, architecture, build_image, build_imagestream, proxy):
        bm = BuildManager(INPUTS_PATH)
        build_request = bm.get_build_request_by_type(PROD_BUILD_TYPE)
        name_label = "fedora/resultingimage"
        vendor = "Foo Vendor"
        build_host = "our.build.host.example.com"
        authoritative_registry = "registry.example.com"
        distribution_scope = "authoritative-source-only"
        koji_task_id = 4756
        assert isinstance(build_request, ProductionBuild)
        kwargs = {
            'git_uri': TEST_GIT_URI,
            'git_ref': TEST_GIT_REF,
            'git_branch': TEST_GIT_BRANCH,
            'user': "john-foo",
            'component': TEST_COMPONENT,
            'base_image': 'fedora:latest',
            'name_label': name_label,
            'registry_uri': "registry.example.com",
            'source_registry_uri': "registry.example.com",
            'openshift_uri': "http://openshift/",
            'builder_openshift_url': "http://openshift/",
            'koji_target': "koji-target",
            'kojiroot': "http://root/",
            'kojihub': "http://hub/",
            'koji_task_id': koji_task_id,
            'sources_command': "make",
            'architecture': architecture,
            'vendor': vendor,
            'build_host': build_host,
            'authoritative_registry': authoritative_registry,
            'distribution_scope': distribution_scope,
            'yum_repourls': ["http://example.com/my.repo"],
            'registry_api_versions': ['v1'],
            'build_image': build_image,
            'build_imagestream': build_imagestream,
            'proxy': proxy,
        }
        build_request.set_params(**kwargs)
        build_json = build_request.render()

        assert build_json["metadata"]["name"] == TEST_BUILD_CONFIG
        assert build_json["metadata"]["labels"]["koji-task-id"] == koji_task_id
        assert "triggers" not in build_json["spec"]
        assert build_json["spec"]["source"]["git"]["uri"] == TEST_GIT_URI
        assert build_json["spec"]["source"]["git"]["ref"] == TEST_GIT_REF
        assert build_json["spec"]["output"]["to"]["name"].startswith(
            "registry.example.com/john-foo/component:"
        )

        plugins = get_plugins_from_build_json(build_json)

        with pytest.raises(NoSuchPluginException):
            get_plugin(plugins, "prebuild_plugins", "check_and_set_rebuild")
        with pytest.raises(NoSuchPluginException):
            get_plugin(plugins, "prebuild_plugins",
                       "stop_autorebuild_if_disabled")
        with pytest.raises(NoSuchPluginException):
            get_plugin(plugins, "prebuild_plugins", "bump_release")
        assert plugin_value_get(plugins, "prebuild_plugins", "distgit_fetch_artefacts",
                                "args", "command") == "make"
        assert plugin_value_get(plugins, "prebuild_plugins", "pull_base_image",
                                "args", "parent_registry") == "registry.example.com"
        assert plugin_value_get(plugins, "exit_plugins", "store_metadata_in_osv3",
                                "args", "url") == "http://openshift/"
        assert plugin_value_get(plugins, "postbuild_plugins", "tag_and_push", "args",
                                "registries", "registry.example.com") == {"insecure": True}
        with pytest.raises(NoSuchPluginException):
            get_plugin(plugins, "prebuild_plugins", "koji")
        with pytest.raises(NoSuchPluginException):
            get_plugin(plugins, "postbuild_plugins", "cp_built_image_to_nfs")
        with pytest.raises(NoSuchPluginException):
            get_plugin(plugins, "postbuild_plugins", "pulp_push")
        with pytest.raises(NoSuchPluginException):
            get_plugin(plugins, "postbuild_plugins", "pulp_sync")
        with pytest.raises(NoSuchPluginException):
            get_plugin(plugins, "postbuild_plugins", "import_image")
        with pytest.raises(NoSuchPluginException):
            get_plugin(plugins, "exit_plugins", "sendmail")
        assert 'sourceSecret' not in build_json["spec"]["source"]
        assert plugin_value_get(plugins, "prebuild_plugins", "add_yum_repo_by_url",
                                "args", "repourls") == ["http://example.com/my.repo"]
        if proxy:
            assert plugin_value_get(plugins, "prebuild_plugins", "add_yum_repo_by_url",
                                    "args", "inject_proxy") == proxy
        else:
            with pytest.raises(KeyError):
                plugin_value_get(plugins, "prebuild_plugins", "add_yum_repo_by_url",
                                 "args", "inject_proxy")

        labels = plugin_value_get(plugins, "prebuild_plugins", "add_labels_in_dockerfile",
                                  "args", "labels")

        assert labels is not None
        assert labels['Authoritative_Registry'] == authoritative_registry
        assert labels['Build_Host'] == build_host
        assert labels['Vendor'] == vendor
        assert labels['distribution-scope'] == distribution_scope
        if architecture:
            assert labels['Architecture'] is not None
        else:
            assert 'Architecture' not in labels

        rendered_build_image = build_json["spec"]["strategy"]["customStrategy"]["from"]["name"]
        if not build_imagestream:
            assert rendered_build_image == (build_image if build_image else DEFAULT_BUILD_IMAGE)
        else:
            assert rendered_build_image == build_imagestream
            assert build_json["spec"]["strategy"]["customStrategy"]["from"]["kind"] == "ImageStreamTag"

    @pytest.mark.parametrize('proxy', [
        None,
        'http://proxy.example.com',
    ])
    def test_render_prod_request(self, proxy):
        bm = BuildManager(INPUTS_PATH)
        build_request = bm.get_build_request_by_type(PROD_BUILD_TYPE)
        name_label = "fedora/resultingimage"
        koji_target = "koji-target"
        kwargs = {
            'git_uri': TEST_GIT_URI,
            'git_ref': TEST_GIT_REF,
            'git_branch': TEST_GIT_BRANCH,
            'user': "john-foo",
            'component': TEST_COMPONENT,
            'base_image': 'fedora:latest',
            'name_label': name_label,
            'registry_uri': "registry.example.com",
            'source_registry_uri': "registry.example.com",
            'openshift_uri': "http://openshift/",
            'builder_openshift_url': "http://openshift/",
            'koji_target': koji_target,
            'kojiroot': "http://root/",
            'kojihub': "http://hub/",
            'sources_command': "make",
            'architecture': "x86_64",
            'vendor': "Foo Vendor",
            'build_host': "our.build.host.example.com",
            'authoritative_registry': "registry.example.com",
            'distribution_scope': "authoritative-source-only",
            'registry_api_versions': ['v1'],
            'pdc_url': 'https://pdc.example.com',
            'smtp_uri': 'smtp.example.com',
            'proxy': proxy
        }
        build_request.set_params(**kwargs)
        build_json = build_request.render()

        assert build_json["metadata"]["name"] == TEST_BUILD_CONFIG
        assert "triggers" not in build_json["spec"]
        assert build_json["spec"]["source"]["git"]["uri"] == TEST_GIT_URI
        assert build_json["spec"]["source"]["git"]["ref"] == TEST_GIT_REF
        assert build_json["spec"]["output"]["to"]["name"].startswith(
            "registry.example.com/john-foo/component:"
        )
        assert build_json["metadata"]["labels"]["git-repo-name"] == TEST_GIT_URI_HUMAN_NAME
        assert build_json["metadata"]["labels"]["git-branch"] == TEST_GIT_BRANCH

        plugins = get_plugins_from_build_json(build_json)

        with pytest.raises(NoSuchPluginException):
            get_plugin(plugins, "prebuild_plugins", "check_and_set_rebuild")
        with pytest.raises(NoSuchPluginException):
            get_plugin(plugins, "prebuild_plugins",
                       "stop_autorebuild_if_disabled")
        with pytest.raises(NoSuchPluginException):
            get_plugin(plugins, "prebuild_plugins", "bump_release")
        assert plugin_value_get(plugins, "prebuild_plugins", "distgit_fetch_artefacts",
                                "args", "command") == "make"
        assert plugin_value_get(plugins, "prebuild_plugins", "pull_base_image", "args",
                                "parent_registry") == "registry.example.com"
        assert plugin_value_get(plugins, "exit_plugins", "store_metadata_in_osv3",
                                "args", "url") == "http://openshift/"
        assert plugin_value_get(plugins, "prebuild_plugins", "koji",
                                "args", "root") == "http://root/"
        assert plugin_value_get(plugins, "prebuild_plugins", "koji",
                                "args", "target") == koji_target
        assert plugin_value_get(plugins, "prebuild_plugins", "koji",
                                "args", "hub") == "http://hub/"
        if proxy:
            assert plugin_value_get(plugins, "prebuild_plugins", "koji",
                                    "args", "proxy") == proxy
        else:
            with pytest.raises(KeyError):
                plugin_value_get(plugins, "prebuild_plugins", "koji", "args", "proxy")

        assert plugin_value_get(plugins, "postbuild_plugins", "tag_and_push", "args",
                                "registries", "registry.example.com") == {"insecure": True}
        with pytest.raises(NoSuchPluginException):
            get_plugin(plugins, "postbuild_plugins", "cp_built_image_to_nfs")
        with pytest.raises(NoSuchPluginException):
            get_plugin(plugins, "postbuild_plugins", "pulp_push")
        with pytest.raises(NoSuchPluginException):
            get_plugin(plugins, "postbuild_plugins", "pulp_sync")
        with pytest.raises(NoSuchPluginException):
            get_plugin(plugins, "postbuild_plugins", "import_image")
        with pytest.raises(NoSuchPluginException):
            get_plugin(plugins, "exit_plugins", "sendmail")
        assert get_plugin(plugins, "exit_plugins", "koji_promote")
        assert plugin_value_get(plugins, "exit_plugins", "koji_promote", "args",
                                "target") ==  koji_target
        assert 'sourceSecret' not in build_json["spec"]["source"]

        labels = plugin_value_get(plugins, "prebuild_plugins", "add_labels_in_dockerfile",
                                  "args", "labels")

        assert labels is not None
        assert labels['Architecture'] is not None
        assert labels['Authoritative_Registry'] is not None
        assert labels['Build_Host'] is not None
        assert labels['Vendor'] is not None
        assert labels['distribution-scope'] is not None

    def test_render_prod_without_koji_request(self):
        bm = BuildManager(INPUTS_PATH)
        build_request = bm.get_build_request_by_type(PROD_WITHOUT_KOJI_BUILD_TYPE)
        name_label = "fedora/resultingimage"
        assert isinstance(build_request, ProductionBuild)
        kwargs = {
            'git_uri': TEST_GIT_URI,
            'git_ref': TEST_GIT_REF,
            'git_branch': TEST_GIT_BRANCH,
            'user': "john-foo",
            'component': TEST_COMPONENT,
            'base_image': 'fedora:latest',
            'name_label': name_label,
            'registry_uri': "registry.example.com",
            'source_registry_uri': "registry.example.com",
            'openshift_uri': "http://openshift/",
            'builder_openshift_url': "http://openshift/",
            'sources_command': "make",
            'architecture': "x86_64",
            'vendor': "Foo Vendor",
            'build_host': "our.build.host.example.com",
            'authoritative_registry': "registry.example.com",
            'distribution_scope': "authoritative-source-only",
            'registry_api_versions': ['v1'],
        }
        build_request.set_params(**kwargs)
        build_json = build_request.render()

        assert build_json["metadata"]["name"] == TEST_BUILD_CONFIG
        assert "triggers" not in build_json["spec"]
        assert build_json["spec"]["source"]["git"]["uri"] == TEST_GIT_URI
        assert build_json["spec"]["source"]["git"]["ref"] == TEST_GIT_REF
        assert build_json["spec"]["output"]["to"]["name"].startswith(
            "registry.example.com/john-foo/component:none-"
        )

        plugins = get_plugins_from_build_json(build_json)

        with pytest.raises(NoSuchPluginException):
            get_plugin(plugins, "prebuild_plugins", "check_and_set_rebuild")
        with pytest.raises(NoSuchPluginException):
            get_plugin(plugins, "prebuild_plugins",
                       "stop_autorebuild_if_disabled")
        with pytest.raises(NoSuchPluginException):
            get_plugin(plugins, "prebuild_plugins", "bump_release")
        assert plugin_value_get(plugins, "prebuild_plugins", "distgit_fetch_artefacts",
                                "args", "command") == "make"
        assert plugin_value_get(plugins, "prebuild_plugins", "pull_base_image", "args",
                                "parent_registry") == "registry.example.com"
        assert plugin_value_get(plugins, "exit_plugins", "store_metadata_in_osv3",
                                "args", "url") == "http://openshift/"
        assert plugin_value_get(plugins, "postbuild_plugins", "tag_and_push", "args",
                                "registries", "registry.example.com") == {"insecure": True}

        with pytest.raises(NoSuchPluginException):
            get_plugin(plugins, "prebuild_plugins", "koji")
        with pytest.raises(NoSuchPluginException):
            get_plugin(plugins, "postbuild_plugins", "cp_built_image_to_nfs")
        with pytest.raises(NoSuchPluginException):
            get_plugin(plugins, "postbuild_plugins", "pulp_push")
        with pytest.raises(NoSuchPluginException):
            get_plugin(plugins, "postbuild_plugins", "pulp_sync")
        with pytest.raises(NoSuchPluginException):
            get_plugin(plugins, "postbuild_plugins", "import_image")
        with pytest.raises(NoSuchPluginException):
            get_plugin(plugins, "exit_plugins", "koji_promote")
        with pytest.raises(NoSuchPluginException):
            get_plugin(plugins, "exit_plugins", "sendmail")
        assert 'sourceSecret' not in build_json["spec"]["source"]

        labels = plugin_value_get(plugins, "prebuild_plugins", "add_labels_in_dockerfile",
                                  "args", "labels")

        assert labels is not None
        assert labels['Architecture'] is not None
        assert labels['Authoritative_Registry'] is not None
        assert labels['Build_Host'] is not None
        assert labels['Vendor'] is not None
        assert labels['distribution-scope'] is not None

    def test_render_prod_with_secret_request(self):
        bm = BuildManager(INPUTS_PATH)
        build_request = bm.get_build_request_by_type(PROD_WITH_SECRET_BUILD_TYPE)
        assert isinstance(build_request, ProductionBuild)
        kwargs = {
            'git_uri': TEST_GIT_URI,
            'git_ref': TEST_GIT_REF,
            'git_branch': TEST_GIT_BRANCH,
            'user': "john-foo",
            'component': TEST_COMPONENT,
            'base_image': 'fedora:latest',
            'name_label': 'fedora/resultingimage',
            'registry_uri': "",
            'pulp_registry': "registry.example.com",
            'nfs_server_path': "server:path",
            'openshift_uri': "http://openshift/",
            'builder_openshift_url': "http://openshift/",
            'koji_target': "koji-target",
            'kojiroot': "http://root/",
            'kojihub': "http://hub/",
            'sources_command': "make",
            'architecture': "x86_64",
            'vendor': "Foo Vendor",
            'build_host': "our.build.host.example.com",
            'authoritative_registry': "registry.example.com",
            'distribution_scope': "authoritative-source-only",
            'registry_api_versions': ['v1'],
            'source_secret': 'mysecret',
        }
        build_request.set_params(**kwargs)
        build_json = build_request.render()

        assert 'sourceSecret' not in build_json["spec"]["source"]
        secrets = build_json['spec']['strategy']['customStrategy']['secrets']
        pulp_secret = [secret for secret in secrets
                       if secret['secretSource']['name'] == 'mysecret']
        assert len(pulp_secret) > 0
        assert 'mountPath' in pulp_secret[0]

<<<<<<< HEAD
        # Check that the secret's mountPath matches the plugin's
        # configured path for the secret
        mount_path = pulp_secret[0]['mountPath']
        env = build_json['spec']['strategy']['customStrategy']['env']
        plugins_json = None
        for d in env:
            if d['name'] == 'ATOMIC_REACTOR_PLUGINS':
                plugins_json = d['value']
                break

        assert plugins_json is not None
        plugins = json.loads(plugins_json)
        assert get_plugin(plugins, "postbuild_plugins", "pulp_push")
        assert plugin_value_get(plugins, 'postbuild_plugins', 'pulp_push',
                                'args', 'pulp_secret_path') == mount_path
=======
        plugins = get_plugins_from_build_json(build_json)
>>>>>>> 390b4536

        with pytest.raises(NoSuchPluginException):
            get_plugin(plugins, "prebuild_plugins", "check_and_set_rebuild")
        with pytest.raises(NoSuchPluginException):
            get_plugin(plugins, "prebuild_plugins",
                       "stop_autorebuild_if_disabled")
        with pytest.raises(NoSuchPluginException):
            get_plugin(plugins, "prebuild_plugins", "bump_release")
        assert get_plugin(plugins, "prebuild_plugins", "koji")
        with pytest.raises(NoSuchPluginException):
            get_plugin(plugins, "postbuild_plugins", "pulp_sync")
        with pytest.raises(NoSuchPluginException):
            get_plugin(plugins, "postbuild_plugins", "cp_built_image_to_nfs")
        with pytest.raises(NoSuchPluginException):
            get_plugin(plugins, "postbuild_plugins", "import_image")
        with pytest.raises(NoSuchPluginException):
            get_plugin(plugins, "exit_plugins", "sendmail")
        assert plugin_value_get(plugins, "postbuild_plugins", "tag_and_push", "args",
                                "registries") == {}

    def test_render_prod_request_requires_newer(self):
        """
        We should get an OsbsValidationException when trying to use the
        sendmail plugin without requiring OpenShift 1.0.6, as
        configuring the plugin requires the new-style secrets.
        """
        bm = BuildManager(INPUTS_PATH)
        build_request = bm.get_build_request_by_type(PROD_WITH_SECRET_BUILD_TYPE)
        name_label = "fedora/resultingimage"
        kwargs = {
            'git_uri': TEST_GIT_URI,
            'git_ref': TEST_GIT_REF,
            'git_branch': TEST_GIT_BRANCH,
            'user': "john-foo",
            'component': TEST_COMPONENT,
            'base_image': 'fedora:latest',
            'name_label': name_label,
            'registry_uris': ["registry1.example.com/v1",  # first is primary
                              "registry2.example.com/v2"],
            'nfs_server_path': "server:path",
            'source_registry_uri': "registry.example.com",
            'openshift_uri': "http://openshift/",
            'builder_openshift_url': "http://openshift/",
            'koji_target': "koji-target",
            'kojiroot': "http://root/",
            'kojihub': "http://hub/",
            'sources_command': "make",
            'architecture': "x86_64",
            'vendor': "Foo Vendor",
            'build_host': "our.build.host.example.com",
            'authoritative_registry': "registry.example.com",
            'distribution_scope': "authoritative-source-only",
            'pdc_secret': 'foo',
            'pdc_url': 'https://pdc.example.com',
            'smtp_uri': 'smtp.example.com',
        }
        build_request.set_params(**kwargs)
        with pytest.raises(OsbsValidationException):
            build_request.render()

    @pytest.mark.parametrize('registry_api_versions', [
        ['v1', 'v2'],
        ['v2'],
    ])
    @pytest.mark.parametrize('openshift_version', ['1.0.0', '1.0.6'])
    def test_render_prod_request_v1_v2(self, registry_api_versions, openshift_version):
        bm = BuildManager(INPUTS_PATH)
        build_request = bm.get_build_request_by_type(PROD_WITH_SECRET_BUILD_TYPE)
        build_request.set_openshift_required_version(parse_version(openshift_version))
        name_label = "fedora/resultingimage"
        pulp_env = 'v1pulp'
        pulp_secret = pulp_env + 'secret'
        kwargs = {
            'pulp_registry': pulp_env,
            'pulp_secret': pulp_secret,
        }

        kwargs.update({
            'git_uri': TEST_GIT_URI,
            'git_ref': TEST_GIT_REF,
            'git_branch': TEST_GIT_BRANCH,
            'user': "john-foo",
            'component': TEST_COMPONENT,
            'base_image': 'fedora:latest',
            'name_label': name_label,
            'registry_uris': [
                # first is primary
                "http://registry1.example.com:5000/v1",

                "http://registry2.example.com:5000/v2"
            ],
            'nfs_server_path': "server:path",
            'source_registry_uri': "registry.example.com",
            'openshift_uri': "http://openshift/",
            'builder_openshift_url': "http://openshift/",
            'koji_target': "koji-target",
            'kojiroot': "http://root/",
            'kojihub': "http://hub/",
            'sources_command': "make",
            'architecture': "x86_64",
            'vendor': "Foo Vendor",
            'build_host': "our.build.host.example.com",
            'authoritative_registry': "registry.example.com",
            'distribution_scope': "authoritative-source-only",
            'registry_api_versions': registry_api_versions,
        })
        build_request.set_params(**kwargs)
        build_json = build_request.render()

        assert build_json["metadata"]["name"] == TEST_BUILD_CONFIG
        assert "triggers" not in build_json["spec"]
        assert build_json["spec"]["source"]["git"]["uri"] == TEST_GIT_URI
        assert build_json["spec"]["source"]["git"]["ref"] == TEST_GIT_REF

        # Pulp used, so no direct registry output
        assert build_json["spec"]["output"]["to"]["name"].startswith(
            "john-foo/component:"
        )

        plugins = get_plugins_from_build_json(build_json)

        # tag_and_push configuration. Must not have the scheme part.
        expected_registries = {
            'registry2.example.com:5000': {'insecure': True},
        }

        if 'v1' in registry_api_versions:
            expected_registries['registry1.example.com:5000'] = {
                'insecure': True,
            }

        assert plugin_value_get(plugins, "postbuild_plugins", "tag_and_push",
                                "args", "registries") == expected_registries

        if openshift_version == '1.0.0':
            assert 'secrets' not in build_json['spec']['strategy']['customStrategy']
            assert build_json['spec']['source']['sourceSecret']['name'] == pulp_secret
        else:
            assert 'sourceSecret' not in build_json['spec']['source']
            secrets = build_json['spec']['strategy']['customStrategy']['secrets']
            for version, plugin in [('v1', 'pulp_push'), ('v2', 'pulp_sync')]:
                if version not in registry_api_versions:
                    continue

                path = plugin_value_get(plugins, "postbuild_plugins", plugin,
                                        "args", "pulp_secret_path")
                pulp_secrets = [secret for secret in secrets if secret['mountPath'] == path]
                assert len(pulp_secrets) == 1
                assert pulp_secrets[0]['secretSource']['name'] == pulp_secret

        with pytest.raises(NoSuchPluginException):
            get_plugin(plugins, "postbuild_plugins", "cp_built_image_to_nfs")

        assert get_plugin(plugins, "postbuild_plugins", "compress")

        if 'v1' in registry_api_versions:
            assert get_plugin(plugins, "postbuild_plugins",
                              "pulp_push")
            assert plugin_value_get(plugins, "postbuild_plugins", "pulp_push",
                                    "args", "pulp_registry_name") == pulp_env
        else:
            with pytest.raises(NoSuchPluginException):
                get_plugin(plugins, "postbuild_plugins",
                           "pulp_push")

        if 'v2' in registry_api_versions:
            assert get_plugin(plugins, "postbuild_plugins", "pulp_sync")
            env = plugin_value_get(plugins, "postbuild_plugins", "pulp_sync",
                                   "args", "pulp_registry_name")
            assert env == pulp_env

            docker_registry = plugin_value_get(plugins, "postbuild_plugins",
                                               "pulp_sync", "args",
                                               "docker_registry")

            # pulp_sync config must have the scheme part to satisfy pulp.
            assert docker_registry == 'http://registry2.example.com:5000'
        else:
            with pytest.raises(NoSuchPluginException):
                get_plugin(plugins, "postbuild_plugins", "pulp_sync")

    def test_render_with_yum_repourls(self):
        bm = BuildManager(INPUTS_PATH)
        kwargs = {
            'git_uri': TEST_GIT_URI,
            'git_ref': TEST_GIT_REF,
            'git_branch': TEST_GIT_BRANCH,
            'user': "john-foo",
            'component': TEST_COMPONENT,
            'base_image': 'fedora:latest',
            'name_label': 'fedora/resultingimage',
            'registry_uri': "registry.example.com",
            'openshift_uri': "http://openshift/",
            'builder_openshift_url': "http://openshift/",
            'koji_target': "koji-target",
            'kojiroot': "http://root/",
            'kojihub': "http://hub/",
            'sources_command': "make",
            'architecture': "x86_64",
            'vendor': "Foo Vendor",
            'build_host': "our.build.host.example.com",
            'authoritative_registry': "registry.example.com",
            'distribution_scope': "authoritative-source-only",
            'registry_api_versions': ['v1'],
        }
        build_request = bm.get_build_request_by_type("prod")

        # Test validation for yum_repourls parameter
        kwargs['yum_repourls'] = 'should be a list'
        with pytest.raises(OsbsValidationException):
            build_request.set_params(**kwargs)

        # Use a valid yum_repourls parameter and check the result
        kwargs['yum_repourls'] = ['http://example.com/repo1.repo', 'http://example.com/repo2.repo']
        build_request.set_params(**kwargs)
        build_json = build_request.render()
        strategy = build_json['spec']['strategy']['customStrategy']['env']
        plugins = get_plugins_from_build_json(build_json)

        repourls = None
        for d in plugins['prebuild_plugins']:
            if d['name'] == 'add_yum_repo_by_url':
                repourls = d['args']['repourls']

        assert repourls is not None
        assert len(repourls) == 2
        assert 'http://example.com/repo1.repo' in repourls
        assert 'http://example.com/repo2.repo' in repourls

        with pytest.raises(NoSuchPluginException):
            get_plugin(plugins, "prebuild_plugins", "check_and_set_rebuild")
        with pytest.raises(NoSuchPluginException):
            get_plugin(plugins, "prebuild_plugins",
                       "stop_autorebuild_if_disabled")
        with pytest.raises(NoSuchPluginException):
            get_plugin(plugins, "prebuild_plugins", "bump_release")
        with pytest.raises(NoSuchPluginException):
            get_plugin(plugins, "prebuild_plugins", "koji")
        with pytest.raises(NoSuchPluginException):
            get_plugin(plugins, "postbuild_plugins", "cp_built_image_to_nfs")
        with pytest.raises(NoSuchPluginException):
            get_plugin(plugins, "postbuild_plugins", "pulp_push")
        with pytest.raises(NoSuchPluginException):
            get_plugin(plugins, "postbuild_plugins", "pulp_sync")
        with pytest.raises(NoSuchPluginException):
            get_plugin(plugins, "postbuild_plugins", "import_image")
        with pytest.raises(NoSuchPluginException):
            get_plugin(plugins, "exit_plugins", "sendmail")

    def test_render_prod_with_pulp_no_auth(self):
        """
        Rendering should fail if pulp is specified but auth config isn't
        """
        bm = BuildManager(INPUTS_PATH)
        build_request = bm.get_build_request_by_type(PROD_BUILD_TYPE)
        kwargs = {
            'git_uri': TEST_GIT_URI,
            'git_ref': TEST_GIT_REF,
            'git_branch': TEST_GIT_BRANCH,
            'user': "john-foo",
            'component': TEST_COMPONENT,
            'base_image': 'fedora:latest',
            'name_label': 'fedora/resultingimage',
            'registry_uri': "registry.example.com",
            'openshift_uri': "http://openshift/",
            'builder_openshift_url': "http://openshift/",
            'sources_command': "make",
            'architecture': "x86_64",
            'vendor': "Foo Vendor",
            'build_host': "our.build.host.example.com",
            'authoritative_registry': "registry.example.com",
            'distribution_scope': "authoritative-source-only",
            'pulp_registry': "foo",
        }
        build_request.set_params(**kwargs)
        with pytest.raises(OsbsValidationException):
            build_request.render()

    @staticmethod
    def create_image_change_trigger_json(outdir):
        """
        Create JSON templates with an image change trigger added.

        :param outdir: str, path to store modified templates
        """

        # Make temporary copies of the JSON files
        for basename in ['prod.json', 'prod_inner.json']:
            shutil.copy(os.path.join(INPUTS_PATH, basename),
                        os.path.join(outdir, basename))

        # Create a build JSON description with an image change trigger
        with open(os.path.join(outdir, 'prod.json'), 'r+') as prod_json:
            build_json = json.load(prod_json)

            # Add the image change trigger
            build_json['spec']['triggers'] = [
                {
                    "type": "ImageChange",
                    "imageChange": {
                        "from": {
                            "kind": "ImageStreamTag",
                            "name": "{{BASE_IMAGE_STREAM}}"
                        }
                    }
                }
            ]

            prod_json.seek(0)
            json.dump(build_json, prod_json)
            prod_json.truncate()

    @pytest.mark.parametrize(('registry_uri', 'insecure_registry'), [
        ("https://registry.example.com", False),
        ("http://registry.example.com", True),
    ])
    @pytest.mark.parametrize('branchref', [
        # Wrong way round
        {
            'git_ref': TEST_GIT_BRANCH,
            'git_branch': TEST_GIT_REF,
            'should_raise': True,
        },

        # Right way round
        {
            'git_ref': TEST_GIT_REF,
            'git_branch': TEST_GIT_BRANCH,
            'should_raise': False,
        },
    ])
    def test_render_prod_request_with_trigger(self, tmpdir, branchref,
                                              registry_uri, insecure_registry):
        self.create_image_change_trigger_json(str(tmpdir))
        bm = BuildManager(str(tmpdir))
        build_request = bm.get_build_request_by_type(PROD_BUILD_TYPE)
        # We're using both pulp and sendmail, both of which require a
        # Kubernetes secret. This isn't supported until OpenShift
        # Origin 1.0.6.
        build_request.set_openshift_required_version(parse_version('1.0.6'))
        name_label = "fedora/resultingimage"
        push_url = "ssh://{username}git.example.com/git/{component}.git"
        pdc_secret_name = 'foo'
        kwargs = {
            'git_uri': TEST_GIT_URI,
            'git_ref': branchref['git_ref'],
            'git_branch': branchref['git_branch'],
            'user': "john-foo",
            'component': TEST_COMPONENT,
            'base_image': 'fedora:latest',
            'name_label': name_label,
            'registry_uri': registry_uri,
            'openshift_uri': "http://openshift/",
            'builder_openshift_url': "http://openshift/",
            'koji_target': "koji-target",
            'kojiroot': "http://root/",
            'kojihub': "http://hub/",
            'sources_command': "make",
            'architecture': "x86_64",
            'vendor': "Foo Vendor",
            'build_host': "our.build.host.example.com",
            'authoritative_registry': "registry.example.com",
            'distribution_scope': "authoritative-source-only",
            'registry_api_versions': ['v1'],
            'git_push_url': push_url.format(username='', component=TEST_COMPONENT),
            'git_push_username': 'example',
            'pdc_secret': pdc_secret_name,
            'pdc_url': 'https://pdc.example.com',
            'smtp_uri': 'smtp.example.com',
        }
        build_request.set_params(**kwargs)
        if branchref['should_raise']:
            with pytest.raises(OsbsValidationException):
                build_request.render()

            return
        else:
            build_json = build_request.render()

        assert "triggers" in build_json["spec"]
        assert build_json["spec"]["triggers"][0]["imageChange"]["from"]["name"] == 'fedora:latest'

        plugins = get_plugins_from_build_json(build_json)

        assert get_plugin(plugins, "prebuild_plugins", "check_and_set_rebuild")
        assert get_plugin(plugins, "prebuild_plugins",
                          "stop_autorebuild_if_disabled")
        assert plugin_value_get(plugins, "prebuild_plugins",
                                "check_and_set_rebuild", "args",
                                "url") == kwargs["openshift_uri"]
        assert get_plugin(plugins, "prebuild_plugins", "bump_release")
        assert plugin_value_get(plugins, "prebuild_plugins", "bump_release", "args",
                                "git_ref") == TEST_GIT_REF
        assert plugin_value_get(plugins, "prebuild_plugins", "bump_release", "args",
                                "push_url") == push_url.format(username='example@',
                                                               component=TEST_COMPONENT)
        assert get_plugin(plugins, "postbuild_plugins", "import_image")
        assert plugin_value_get(plugins,
                                "postbuild_plugins", "import_image", "args",
                                "imagestream") == name_label.replace('/', '-')
        expected_repo = os.path.join(kwargs["registry_uri"], name_label)
        expected_repo = expected_repo.replace('https://', '')
        expected_repo = expected_repo.replace('http://', '')
        assert plugin_value_get(plugins,
                                "postbuild_plugins", "import_image", "args",
                                "docker_image_repo") == expected_repo
        assert plugin_value_get(plugins,
                                "postbuild_plugins", "import_image", "args",
                                "url") == kwargs["openshift_uri"]
        if insecure_registry:
            assert plugin_value_get(plugins,
                                    "postbuild_plugins", "import_image", "args",
                                    "insecure_registry")
        else:
            with pytest.raises(KeyError):
                plugin_value_get(plugins,
                                 "postbuild_plugins", "import_image", "args",
                                 "insecure_registry")

        assert plugin_value_get(plugins, "postbuild_plugins", "tag_and_push", "args",
                                "registries", "registry.example.com") == {"insecure": True}
        assert get_plugin(plugins, "exit_plugins", "koji_promote")
        assert plugin_value_get(plugins, "exit_plugins", "koji_promote",
                                "args", "kojihub") == kwargs["kojihub"]
        assert plugin_value_get(plugins, "exit_plugins", "koji_promote",
                                "args", "url") == kwargs["openshift_uri"]
        with pytest.raises(KeyError):
            plugin_value_get(plugins, 'exit_plugins', 'koji_promote',
                             'args', 'metadata_only')  # v1 enabled by default

        pdc_secret = [secret for secret in
                      build_json['spec']['strategy']['customStrategy']['secrets']
                      if secret['secretSource']['name'] == pdc_secret_name]
        mount_path = pdc_secret[0]['mountPath']
        expected = {'args': {'from_address': 'osbs@example.com',
                             'url': 'http://openshift/',
                             'pdc_url': 'https://pdc.example.com',
                             'pdc_secret_path': mount_path,
                             'send_on': ['auto_fail', 'auto_success'],
                             'error_addresses': ['errors@example.com'],
                             'smtp_uri': 'smtp.example.com',
                             'submitter': 'john-foo'},
                    'name': 'sendmail'}
        assert get_plugin(plugins, 'exit_plugins', 'sendmail') == expected

    @pytest.mark.parametrize('missing', [
        'git_branch',
        'git_push_url',
    ])
    def test_render_prod_request_trigger_missing_param(self, tmpdir, missing):
        self.create_image_change_trigger_json(str(tmpdir))
        bm = BuildManager(str(tmpdir))
        build_request = bm.get_build_request_by_type(PROD_BUILD_TYPE)
        push_url = "ssh://{username}git.example.com/git/{component}.git"
        kwargs = {
            'git_uri': TEST_GIT_URI,
            'git_ref': TEST_GIT_REF,
            'git_branch': TEST_GIT_BRANCH,
            'user': "john-foo",
            'component': TEST_COMPONENT,
            'base_image': 'fedora:latest',
            'name_label': 'fedora/resultingimage',
            'registry_uri': "registry.example.com",
            'openshift_uri': "http://openshift/",
            'builder_openshift_url': "http://openshift/",
            'koji_target': "koji-target",
            'kojiroot': "http://root/",
            'kojihub': "http://hub/",
            'sources_command': "make",
            'architecture': "x86_64",
            'vendor': "Foo Vendor",
            'build_host': "our.build.host.example.com",
            'authoritative_registry': "registry.example.com",
            'distribution_scope': "authoritative-source-only",
            'registry_api_versions': ['v1'],
            'git_push_url': push_url.format(username='', component=TEST_COMPONENT),
            'git_push_username': 'example',
        }

        # Remove one of the parameters required for rebuild triggers
        del kwargs[missing]

        build_request.set_params(**kwargs)
        build_json = build_request.render()

        # Verify the triggers are now disabled
        assert "triggers" not in build_json["spec"]

        # Verify the rebuild plugins are all disabled
        plugins = get_plugins_from_build_json(build_json)
        with pytest.raises(NoSuchPluginException):
            get_plugin(plugins, "prebuild_plugins", "check_and_set_rebuild")
        with pytest.raises(NoSuchPluginException):
            get_plugin(plugins, "prebuild_plugins",
                       "stop_autorebuild_if_disabled")
        with pytest.raises(NoSuchPluginException):
            get_plugin(plugins, "prebuild_plugins", "bump_release")
        with pytest.raises(NoSuchPluginException):
            get_plugin(plugins, "postbuild_plugins", "import_image")
        with pytest.raises(NoSuchPluginException):
            get_plugin(plugins, "exit_plugins", "sendmail")

    def test_render_prod_request_new_secrets(self, tmpdir):
        bm = BuildManager(INPUTS_PATH)
        secret_name = 'mysecret'
        kwargs = {
            'git_uri': TEST_GIT_URI,
            'git_ref': TEST_GIT_REF,
            'git_branch': TEST_GIT_BRANCH,
            'user': "john-foo",
            'component': TEST_COMPONENT,
            'base_image': 'fedora:latest',
            'name_label': "fedora/resultingimage",
            'registry_uri': "registry.example.com",
            'openshift_uri': "http://openshift/",
            'builder_openshift_url': "http://openshift/",
            'sources_command': "make",
            'architecture': "x86_64",
            'vendor': "Foo Vendor",
            'build_host': "our.build.host.example.com",
            'authoritative_registry': "registry.example.com",
            'distribution_scope': "authoritative-source-only",
            'registry_api_versions': ['v1'],
            'pulp_registry': 'foo',
            'pulp_secret': secret_name,
        }

        # Default required version (1.0.6), implicitly and explicitly
        for required in (None, parse_version('1.0.6')):
            build_request = bm.get_build_request_by_type(PROD_BUILD_TYPE)
            if required is not None:
                build_request.set_openshift_required_version(required)

            build_request.set_params(**kwargs)
            build_json = build_request.render()

            # Not using the sourceSecret scheme
            assert 'sourceSecret' not in build_json['spec']['source']

<<<<<<< HEAD
            # Using the secrets array scheme instead
            assert 'secrets' in build_json['spec']['strategy']['customStrategy']
            secrets = build_json['spec']['strategy']['customStrategy']['secrets']
            pulp_secret = [secret for secret in secrets
                           if secret['secretSource']['name'] == secret_name]
            assert len(pulp_secret) > 0
            assert 'mountPath' in pulp_secret[0]

            # Check that the secret's mountPath matches the plugin's
            # configured path for the secret
            mount_path = pulp_secret[0]['mountPath']
            env = build_json['spec']['strategy']['customStrategy']['env']
            plugins_json = None
            for d in env:
                if d['name'] == 'ATOMIC_REACTOR_PLUGINS':
                    plugins_json = d['value']
                    break

            assert plugins_json is not None
            plugins = json.loads(plugins_json)
            assert plugin_value_get(plugins, 'postbuild_plugins', 'pulp_push',
                                    'args', 'pulp_secret_path') == mount_path
=======
            # We shouldn't have pulp_secret_path set
            plugins = get_plugins_from_build_json(build_json)
            assert 'pulp_secret_path' not in plugin_value_get(plugins,
                                                              'postbuild_plugins',
                                                              'pulp_push',
                                                              'args')
>>>>>>> 390b4536


        # Set required version to 0.5.4

        build_request = bm.get_build_request_by_type(PROD_BUILD_TYPE)
        build_request.set_openshift_required_version(parse_version('0.5.4'))
        build_json = build_request.render()

        # Using the sourceSecret scheme
        assert 'sourceSecret' in build_json['spec']['source']
        assert (build_json['spec']['source']['sourceSecret']['name'] ==
                secret_name)

<<<<<<< HEAD
        # Not using the secrets array scheme
        assert 'secrets' not in build_json['spec']['strategy']['customStrategy']

        # We shouldn't have pulp_secret_path set
        env = build_json['spec']['strategy']['customStrategy']['env']
        plugins_json = None
        for d in env:
            if d['name'] == 'ATOMIC_REACTOR_PLUGINS':
                plugins_json = d['value']
                break

        assert plugins_json is not None
        plugins = json.loads(plugins_json)
        assert 'pulp_secret_path' not in plugin_value_get(plugins,
                                                          'postbuild_plugins',
                                                          'pulp_push',
                                                          'args')
=======
        # Check that the secret's mountPath matches the plugin's
        # configured path for the secret
        mount_path = pulp_secret[0]['mountPath']
        plugins = get_plugins_from_build_json(build_json)
        assert plugin_value_get(plugins, 'postbuild_plugins', 'pulp_push',
                                'args', 'pulp_secret_path') == mount_path
>>>>>>> 390b4536

    def test_render_prod_request_with_koji_secret(self, tmpdir):
        self.create_image_change_trigger_json(str(tmpdir))
        bm = BuildManager(str(tmpdir))
        build_request = bm.get_build_request_by_type(PROD_BUILD_TYPE)
        # We're using both pulp and sendmail, both of which require a
        # Kubernetes secret. This isn't supported until OpenShift
        # Origin 1.0.6.
        build_request.set_openshift_required_version(parse_version('1.0.6'))
        name_label = "fedora/resultingimage"
        push_url = "ssh://{username}git.example.com/git/{component}.git"
        koji_certs_secret_name = 'foobar'
        koji_task_id = 1234
        kwargs = {
            'git_uri': TEST_GIT_URI,
            'git_ref': TEST_GIT_REF,
            'git_branch': TEST_GIT_BRANCH,
            'user': "john-foo",
            'component': TEST_COMPONENT,
            'base_image': 'fedora:latest',
            'name_label': name_label,
            'registry_uri': "example.com",
            'openshift_uri': "http://openshift/",
            'builder_openshift_url': "http://openshift/",
            'koji_target': "koji-target",
            'kojiroot': "http://root/",
            'kojihub': "http://hub/",
            'sources_command': "make",
            'koji_task_id': koji_task_id,
            'architecture': "x86_64",
            'vendor': "Foo Vendor",
            'build_host': "our.build.host.example.com",
            'authoritative_registry': "registry.example.com",
            'distribution_scope': "authoritative-source-only",
            'registry_api_versions': ['v1'],
            'git_push_url': push_url.format(username='', component=TEST_COMPONENT),
            'git_push_username': 'example',
            'koji_certs_secret': koji_certs_secret_name,
        }
        build_request.set_params(**kwargs)
        build_json = build_request.render()

        assert build_json["metadata"]["labels"]["koji-task-id"] == koji_task_id

        plugins = get_plugins_from_build_json(build_json)
        assert get_plugin(plugins, "exit_plugins", "koji_promote")
        assert plugin_value_get(plugins, "exit_plugins", "koji_promote",
                                "args", "kojihub") == kwargs["kojihub"]
        assert plugin_value_get(plugins, "exit_plugins", "koji_promote",
                                "args", "url") == kwargs["openshift_uri"]

        koji_certs_secret = [secret for secret in
                             build_json['spec']['strategy']['customStrategy']['secrets']
                             if secret['secretSource']['name'] == koji_certs_secret_name]
        mount_path = koji_certs_secret[0]['mountPath']
        assert get_plugin(plugins, 'exit_plugins', 'koji_promote')['args']['koji_ssl_certs'] == mount_path

    @pytest.mark.parametrize(('base_image', 'is_custom'), [
        ('fedora', False),
        ('fedora:latest', False),
        ('koji/image-build', True),
        ('koji/image-build:spam.conf', True),
    ])
    def test_prod_is_custom_base_image(self, tmpdir, base_image, is_custom):
        bm = BuildManager(INPUTS_PATH)
        build_request = bm.get_build_request_by_type(PROD_BUILD_TYPE)
        # Safe to call prior to build image being set
        assert build_request.is_custom_base_image() is False

        kwargs = get_sample_prod_params()
        kwargs['base_image'] = base_image
        build_request.set_params(**kwargs)
        build_json = build_request.render()

        assert build_request.is_custom_base_image() == is_custom

    def test_prod_missing_kojihub__custom_base_image(self, tmpdir):
        bm = BuildManager(INPUTS_PATH)
        build_request = bm.get_build_request_by_type(PROD_BUILD_TYPE)

        kwargs = get_sample_prod_params()
        kwargs['base_image'] = 'koji/image-build'
        del kwargs['kojihub']
        build_request.set_params(**kwargs)

        with pytest.raises(OsbsValidationException) as exc:
            build_request.render()

        assert str(exc.value).startswith(
            'Custom base image builds require kojihub')

    def test_prod_custom_base_image(self, tmpdir):
        bm = BuildManager(INPUTS_PATH)
        build_request = bm.get_build_request_by_type(PROD_BUILD_TYPE)

        kwargs = get_sample_prod_params()
        kwargs['base_image'] = 'koji/image-build'
        build_request.set_params(**kwargs)
        build_json = build_request.render()

        assert build_request.is_custom_base_image() is True
        plugins = get_plugins_from_build_json(build_json)

        with pytest.raises(NoSuchPluginException):
            get_plugin(plugins, 'prebuild_plugins', 'pull_base_image')

        add_filesystem_args = plugin_value_get(
            plugins, 'prebuild_plugins', 'add_filesystem', 'args')
        assert add_filesystem_args['koji_hub'] == kwargs['kojihub']
        assert add_filesystem_args['koji_proxyuser'] == kwargs['proxy']

    def test_prod_non_custom_base_image(self, tmpdir):
        bm = BuildManager(INPUTS_PATH)
        build_request = bm.get_build_request_by_type(PROD_BUILD_TYPE)

        kwargs = get_sample_prod_params()
        build_request.set_params(**kwargs)
        build_json = build_request.render()

        assert build_request.is_custom_base_image() is False
        plugins = get_plugins_from_build_json(build_json)

        with pytest.raises(NoSuchPluginException):
            get_plugin(plugins, 'prebuild_plugins', 'add_filesystem')

        pull_base_image_plugin = get_plugin(
            plugins, 'prebuild_plugins', 'pull_base_image')
        assert pull_base_image_plugin is not None<|MERGE_RESOLUTION|>--- conflicted
+++ resolved
@@ -562,25 +562,13 @@
         assert len(pulp_secret) > 0
         assert 'mountPath' in pulp_secret[0]
 
-<<<<<<< HEAD
         # Check that the secret's mountPath matches the plugin's
         # configured path for the secret
         mount_path = pulp_secret[0]['mountPath']
-        env = build_json['spec']['strategy']['customStrategy']['env']
-        plugins_json = None
-        for d in env:
-            if d['name'] == 'ATOMIC_REACTOR_PLUGINS':
-                plugins_json = d['value']
-                break
-
-        assert plugins_json is not None
-        plugins = json.loads(plugins_json)
+        plugins = get_plugins_from_build_json(build_json)
         assert get_plugin(plugins, "postbuild_plugins", "pulp_push")
         assert plugin_value_get(plugins, 'postbuild_plugins', 'pulp_push',
                                 'args', 'pulp_secret_path') == mount_path
-=======
-        plugins = get_plugins_from_build_json(build_json)
->>>>>>> 390b4536
 
         with pytest.raises(NoSuchPluginException):
             get_plugin(plugins, "prebuild_plugins", "check_and_set_rebuild")
@@ -1120,7 +1108,6 @@
             # Not using the sourceSecret scheme
             assert 'sourceSecret' not in build_json['spec']['source']
 
-<<<<<<< HEAD
             # Using the secrets array scheme instead
             assert 'secrets' in build_json['spec']['strategy']['customStrategy']
             secrets = build_json['spec']['strategy']['customStrategy']['secrets']
@@ -1132,25 +1119,9 @@
             # Check that the secret's mountPath matches the plugin's
             # configured path for the secret
             mount_path = pulp_secret[0]['mountPath']
-            env = build_json['spec']['strategy']['customStrategy']['env']
-            plugins_json = None
-            for d in env:
-                if d['name'] == 'ATOMIC_REACTOR_PLUGINS':
-                    plugins_json = d['value']
-                    break
-
-            assert plugins_json is not None
-            plugins = json.loads(plugins_json)
+            plugins = get_plugins_from_build_json(build_json)
             assert plugin_value_get(plugins, 'postbuild_plugins', 'pulp_push',
                                     'args', 'pulp_secret_path') == mount_path
-=======
-            # We shouldn't have pulp_secret_path set
-            plugins = get_plugins_from_build_json(build_json)
-            assert 'pulp_secret_path' not in plugin_value_get(plugins,
-                                                              'postbuild_plugins',
-                                                              'pulp_push',
-                                                              'args')
->>>>>>> 390b4536
 
 
         # Set required version to 0.5.4
@@ -1164,32 +1135,15 @@
         assert (build_json['spec']['source']['sourceSecret']['name'] ==
                 secret_name)
 
-<<<<<<< HEAD
         # Not using the secrets array scheme
         assert 'secrets' not in build_json['spec']['strategy']['customStrategy']
 
         # We shouldn't have pulp_secret_path set
-        env = build_json['spec']['strategy']['customStrategy']['env']
-        plugins_json = None
-        for d in env:
-            if d['name'] == 'ATOMIC_REACTOR_PLUGINS':
-                plugins_json = d['value']
-                break
-
-        assert plugins_json is not None
-        plugins = json.loads(plugins_json)
+        plugins = get_plugins_from_build_json(build_json)
         assert 'pulp_secret_path' not in plugin_value_get(plugins,
                                                           'postbuild_plugins',
                                                           'pulp_push',
                                                           'args')
-=======
-        # Check that the secret's mountPath matches the plugin's
-        # configured path for the secret
-        mount_path = pulp_secret[0]['mountPath']
-        plugins = get_plugins_from_build_json(build_json)
-        assert plugin_value_get(plugins, 'postbuild_plugins', 'pulp_push',
-                                'args', 'pulp_secret_path') == mount_path
->>>>>>> 390b4536
 
     def test_render_prod_request_with_koji_secret(self, tmpdir):
         self.create_image_change_trigger_json(str(tmpdir))
